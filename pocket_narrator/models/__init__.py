"""
This module serves as the public-facing interface
for creating, loading, and interacting with all model architectures.
"""
import os
import json
# import torch (moved downstairs)

from .base_model import AbstractLanguageModel
from .ngram_model import NGramModel
# from .transformers.model import TransformerModel

def get_model(model_type: str, vocab_size: int, **kwargs) -> AbstractLanguageModel:
    """
    Factory function to get a model instance.
    """
    print(f"INFO: Getting model of type '{model_type}'...")
    if model_type == "ngram":
        return NGramModel(
            vocab_size=vocab_size, 
            n=kwargs.get('n'), 
            eos_token_id=kwargs.get('eos_token_id')
        )
    elif model_type == "transformer":
        from .transformers.model import TransformerModel 
        return TransformerModel.from_config(vocab_size=vocab_size, **kwargs)
    else:
        raise ValueError(f"Unknown model type: '{model_type}'")

def load_model(model_path: str) -> AbstractLanguageModel:
    """
    Loads a model artifact from a file, automatically detecting its format
    (JSON for n-gram, PyTorch .pth for neural models).
    """
    model_path = str(model_path)
    print(f"INFO: Loading model from {model_path}...")
    if not os.path.exists(model_path):
        raise FileNotFoundError(f"No model file found at {model_path}")

    # detect file type
    if model_path.endswith(".json") or model_path.endswith(".model"):
        # ngram model (supports both .json and .model extensions)
        print("INFO: Detected JSON/model file. Using n-gram loading logic.")
        with open(model_path, 'r', encoding='utf-8') as f:
            saved_data = json.load(f)
        config = saved_data.get("config", {})
        model_type = config.get("model_type")

        if model_type == "ngram":
            ModelClass = NGramModel
        else:
            raise ValueError(f"Unknown model type '{model_type}' in JSON file.")
        
        model = ModelClass.load(model_path, config)
        return model

    elif model_path.endswith(".pth"):
        # neural model
        print("INFO: Detected PyTorch .pth model file. Using neural model loading logic.")
<<<<<<< HEAD
=======
        
>>>>>>> 8af7b413
        import torch
        save_dict = torch.load(model_path)
        config = save_dict['config']
        state_dict = save_dict['state_dict']
        
        model = get_model(**config)

        model.load_state_dict(state_dict)
        return model
        
    else:
        raise ValueError(f"Unknown model file extension for {model_path}. Must be .json, .model, or .pth")<|MERGE_RESOLUTION|>--- conflicted
+++ resolved
@@ -57,10 +57,7 @@
     elif model_path.endswith(".pth"):
         # neural model
         print("INFO: Detected PyTorch .pth model file. Using neural model loading logic.")
-<<<<<<< HEAD
-=======
         
->>>>>>> 8af7b413
         import torch
         save_dict = torch.load(model_path)
         config = save_dict['config']
